"""Interpret a parsed JSON document, for the purpose of displaying
received comments and/or reply contexts. Currently supports h-entry and
h-event."""

from . import util
from . import dt


def interpret_event(parsed, source_url, hevent=None):
    """Given a document containing an h-event, return a dictionary::

        {
         'type': 'event',
         'url': the permalink url of the document (may be different than source_url),
         'start': datetime or date,
         'end': datetime or date,
         'name': plain-text event name,
         'content': body of event description (contains HTML)
        }

    :param dict parsed: the result of parsing a document containing mf2 markup
    :param str source_url: the URL of the parsed document, not currently used
    :param dict hevent: (optional) the item in the above document representing
      the h-event. if provided, we can avoid a redundant call to
      find_first_entry
    :return: a dict with some or all of the described properties
    """
    # find the h-event if it wasn't provided
    if not hevent:
        hevent = util.find_first_entry(parsed)
        if not hevent or 'h-event' not in hevent['type']:
            return {}

    result = {'type': 'event'}
    url_prop = hevent['properties'].get('url')
    if url_prop:
        result['url'] = url_prop[0]

    content_prop = hevent['properties'].get('content')
    if content_prop:
        result['content'] = util.convert_relative_paths_to_absolute(
            source_url, content_prop[0]['html'].strip())

    name_prop = hevent['properties'].get('name')
    if name_prop:
        result['name'] = name_prop[0].strip()

    for prop in ('start', 'end'):
        date_strs = hevent['properties'].get(prop)
        if date_strs:
            date = dt.parse(date_strs[0])
            if date:
                result[prop] = date

    # TODO parse event location

    return result


def interpret_entry(parsed, source_url, hentry=None):
    """Given a document containing an h-entry, return a dictionary::

        {
         'type': 'entry',
         'url': the permalink url of the document (may be different than source_url),
         'published': datetime or date,
         'updated': datetime or date,
         'name': plain-text event name,
         'content': body of event description (contains HTML),
         'author': {
          'name': author name,
          'url': author url,
          'photo': author photo
         },
         'syndication': [
           'syndication url',
           ...
         ]
        }

    :param dict parsed: the result of parsing a document containing mf2 markup
    :param str source_url: the URL of the parsed document, used by the
      authorship algorithm
    :param dict hevent: (optional): the item in the above document
      representing the h-entry. if provided, we can avoid a redundant
      call to find_first_entry
    :return: a dict with some or all of the described properties
    """

    # find the h-entry if it wasn't provided
    if not hentry:
        hentry = util.find_first_entry(parsed)
        if not hentry or 'h-entry' not in hentry['type']:
            return {}

    result = {'type': 'entry'}
    url_prop = hentry['properties'].get('url')
    if url_prop:
        result['url'] = url_prop[0]

    author = util.find_author(parsed, source_url)
    if author:
        result['author'] = author

    content_prop = hentry['properties'].get('content')
    content_value = None
    if content_prop:
        result['content'] = util.convert_relative_paths_to_absolute(
            source_url, content_prop[0]['html'].strip())
        content_value = content_prop[0]['value'].strip()

    name_prop = hentry['properties'].get('name')
    if name_prop:
        title = name_prop[0].strip()
        if title != content_value:
            result['name'] = title

    for prop in ('published', 'updated'):
<<<<<<< HEAD
        date_str = ' '.join(hentry['properties'].get(prop, []))
        result[prop + '-str'] = date_str

        try:
            date = dt.parse(date_str)
            result[prop] = date
        except ValueError:
            pass
=======
        date_strs = hentry['properties'].get(prop)
        if date_strs:
            date = dt.parse(date_strs[0])
            if date:
                result[prop] = date

    result['syndication'] = parsed['rels'].get('syndication', []) +\
        hentry['properties'].get('syndication', [])
>>>>>>> 9a965115

    return result


def interpret(parsed, source_url):
    """Interpret an document of unknown type. Finds the first interesting
    h-* element, and delegates to :func:`interpret_entry` if it is an h-entry
    or :func:`interpret_event` if it is an h-event

    :param dict parsed: the result of parsing a mf2 document
    :param str source_url: the URL of the source document (used for authorship
        discovery)
    :return: a dict as described by interpret_entry or interpret_event, or None
    """
    item = util.find_first_entry(parsed)
    if item:
        if 'h-event' in item['type']:
            return interpret_event(parsed, source_url, hevent=item)
        else:
            return interpret_entry(parsed, source_url, hentry=item)


def interpret_comment(parsed, source_url, target_urls):
    """Interpret received webmentions, and classify as like, reply, or
    repost (or a combination thereof). Returns a dict as described
    in :func:`interpret_entry`, with the additional fields::

        {
         'comment_type': a list of strings, zero or more of
                         'like', 'reply', or 'repost'
         'rsvp': a string containing the rsvp response (optional)
        }

    :param dict parsed: a parsed mf2 parsed document
    :param str source_url: the URL of the source document
    :param list target_urls: a collection containing the URL of the target\
      document, and any alternate URLs (e.g., shortened links) that should\
      be considered equivalent when looking for references
    :return: a dict as described above, or None
    """
    item = util.find_first_entry(parsed)
    if item and 'h-entry' in item['type']:
        result = interpret_entry(parsed, source_url, item)
        if result:
            result['comment_type'] = util.classify_comment(
                parsed, target_urls)

            rsvp = item['properties'].get('rsvp')
            if rsvp:
                result['rsvp'] = rsvp[0]

        return result<|MERGE_RESOLUTION|>--- conflicted
+++ resolved
@@ -4,6 +4,7 @@
 
 from . import util
 from . import dt
+import logger
 
 
 def interpret_event(parsed, source_url, hevent=None):
@@ -48,9 +49,12 @@
     for prop in ('start', 'end'):
         date_strs = hevent['properties'].get(prop)
         if date_strs:
-            date = dt.parse(date_strs[0])
-            if date:
-                result[prop] = date
+            try:
+                date = dt.parse(date_strs[0])
+                if date:
+                    result[prop] = date
+            except ValueError:
+                logger.warn('Failed to parse datetime %s', date_strs[0])
 
     # TODO parse event location
 
@@ -71,11 +75,7 @@
           'name': author name,
           'url': author url,
           'photo': author photo
-         },
-         'syndication': [
-           'syndication url',
-           ...
-         ]
+         }
         }
 
     :param dict parsed: the result of parsing a document containing mf2 markup
@@ -105,8 +105,7 @@
     content_prop = hentry['properties'].get('content')
     content_value = None
     if content_prop:
-        result['content'] = util.convert_relative_paths_to_absolute(
-            source_url, content_prop[0]['html'].strip())
+        result['content'] = content_prop[0]['html'].strip()
         content_value = content_prop[0]['value'].strip()
 
     name_prop = hentry['properties'].get('name')
@@ -116,25 +115,18 @@
             result['name'] = title
 
     for prop in ('published', 'updated'):
-<<<<<<< HEAD
-        date_str = ' '.join(hentry['properties'].get(prop, []))
-        result[prop + '-str'] = date_str
-
-        try:
-            date = dt.parse(date_str)
-            result[prop] = date
-        except ValueError:
-            pass
-=======
         date_strs = hentry['properties'].get(prop)
         if date_strs:
-            date = dt.parse(date_strs[0])
-            if date:
-                result[prop] = date
+            result[prop + '-str'] = date_strs[0]
+            try:
+                date = dt.parse(date_strs[0])
+                if date:
+                    result[prop] = date
+            except ValueError:
+                logger.warn('Failed to parse datetime %s', date_strs[0])
 
     result['syndication'] = parsed['rels'].get('syndication', []) +\
         hentry['properties'].get('syndication', [])
->>>>>>> 9a965115
 
     return result
 
@@ -143,6 +135,7 @@
     """Interpret an document of unknown type. Finds the first interesting
     h-* element, and delegates to :func:`interpret_entry` if it is an h-entry
     or :func:`interpret_event` if it is an h-event
+
 
     :param dict parsed: the result of parsing a mf2 document
     :param str source_url: the URL of the source document (used for authorship
